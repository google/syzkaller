--- conflicted
+++ resolved
@@ -85,19 +85,12 @@
 	FaultInjection bool
 	Comparisons    bool
 	Collide        bool
-<<<<<<< HEAD
-	EnabledCalls   map[*prog.Syscall]bool
-	NoMutateCalls  map[int]bool
-	FetchRawCover  bool
-	NewInputFilter func(call string) bool
-=======
 	// Pregenerate that many exec requests asynchronously ahead of time.
 	PregenerateCount int
 	EnabledCalls     map[*prog.Syscall]bool
 	NoMutateCalls    map[int]bool
 	FetchRawCover    bool
-	NewInputFilter   func(input *corpus.NewInput) bool
->>>>>>> 3a03e031
+	NewInputFilter   func(call string) bool
 }
 
 type Request struct {

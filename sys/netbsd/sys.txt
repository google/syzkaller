# Copyright 2017 syzkaller project authors. All rights reserved.
# Use of this source code is governed by Apache 2 LICENSE that can be found in the LICENSE file.

include <sys/types.h>
include <sys/ioctl.h>
include <sys/mman.h>
include <sys/stat.h>
include <fcntl.h>
include <unistd.h>
include <sys/time.h>
include <dirent.h>
include <poll.h>
include <sys/select.h>
include <sys/param.h>
include <sys/resource.h>
include <time.h>
include <signal.h>
include <sys/wait.h>
include <sys/ptrace.h>
include <sys/sched.h>
include <sys/signal.h>
include <sys/spawn.h>

syz_execute_func(text ptr[in, text[target]])

pipe(pipefd ptr[out, pipefd])

compat_43_stat43(file ptr[in, filename], ua ptr[out, stat43])
__stat50(file ptr[in, filename], ua ptr[out, stat])
compat_43_lstat43(file ptr[in, filename], ua ptr[out, stat43])
__lstat50(file ptr[in, filename], ua ptr[out, stat])
compat_43_fstat43(fd fd, sb ptr[out, stat43])
__fstat50(fd fd, sb ptr[out, stat])
profil(samples buffer[inout], size len[samples], offt intptr, scale int32)

compat_12_msync(addr vma, len int32)
__msync13(addr vma, len int32, f flags[msync_flags])

poll(fds ptr[in, array[pollfd]], nfds len[fds], timeout int32)
compat_50_select(nd len[inp], inp ptr[inout, fd_set], ou ptr[inout, fd_set], ex ptr[inout, fd_set], tv ptr[inout, timeval50])
__select50(n len[inp], inp ptr[inout, fd_set], ou ptr[inout, fd_set], ex ptr[inout, fd_set], tv ptr[inout, timeval])

mincore(addr vma, size len[addr], vec buffer[out])
minherit(addr vma, len len[addr], inherit flags[minherit_flags])

fcntl$dupfd(fd fd, cmd flags[fcntl_dupfd], arg fd) fd
fcntl$getflags(fd fd, cmd flags[fcntl_getflags])
fcntl$setflags(fd fd, cmd const[F_SETFD], flags flags[fcntl_flags])
fcntl$setstatus(fd fd, cmd const[F_SETFL], flags flags[fcntl_status])
fcntl$lock(fd fd, cmd flags[fcntl_lock], lock ptr[in, flock])
fcntl$getown(fd fd, cmd const[F_GETOWN]) pid
fcntl$setown(fd fd, cmd const[F_SETOWN], pid pid)

<<<<<<< HEAD
ioctl$FIOSEEKDATA(fd fd, cmd const[FIOSEEKDATA], arg ptr[inout, fileoff[int64]])
ioctl$FIOSEEKHOLE(fd fd, cmd const[FIOSEEKHOLE], arg ptr[inout, fileoff[int64]])
ioctl$FIONREAD(fd fd, cmd const[FIONREAD], arg ptr[out, int32])
ioctl$FIONBIO(fd fd, cmd const[FIONBIO], arg ptr[in, int32])
ioctl$FIOASYNC(fd fd, cmd const[FIOASYNC], arg ptr[in, int32])
ioctl$FIOSETOWN(fd fd, cmd const[FIOSETOWN], arg ptr[in, int32])
ioctl$FIOGETOWN(fd fd, cmd const[FIOGETOWN], arg ptr[out, int32])
ioctl$OFIOGETBMAP(fd fd, cmd const[OFIOGETBMAP], arg ptr[inout, int32])
ioctl$FIOGETBMAP(fd fd, cmd const[FIOGETBMAP], arg ptr[inout, int64])
ioctl$FIONWRITE(fd fd, cmd const[FIONWRITE], arg ptr[out, int32])
ioctl$FIONSPACE(fd fd, cmd const[FIONSPACE], arg ptr[out, int32])

mknod(file ptr[in, filename], mode flags[mknod_mode], dev int32)
=======
compat_50_mknod(file ptr[in, filename], mode flags[mknod_mode], dev int32)
mknod(file ptr[in, filename], mode flags[mknod_mode], dev dev)
>>>>>>> 4f2acff9
mknod$loop(file ptr[in, filename], mode flags[mknod_mode], dev proc[1792, 2])
mknodat(dirfd fd_dir, file ptr[in, filename], mode flags[mknod_mode], dev int32)
chmod(file ptr[in, filename], mode flags[open_mode])
lchmod(file ptr[in, filename], mode flags[open_mode])
fchmod(fd fd, mode flags[open_mode])
fchmodat(dirfd fd_dir, file ptr[in, filename], mode flags[open_mode], flags flags[at_flags])
chown(file ptr[in, filename], uid uid, gid gid)
lchown(file ptr[in, filename], uid uid, gid gid)
fchown(fd fd, uid uid, gid gid)
fchownat(dirfd fd_dir, file ptr[in, filename], uid uid, gid gid, flags flags[at_flags])
access(pathname ptr[in, filename], mode flags[access_mode])
chflags(file ptr[in, filename], flags flags[chflags_flags])
fchflags(fd fd, flags flags[chflags_flags])
lchflags(file ptr[in, filename], flags flags[chflags_flags])
faccessat(dirfd fd_dir, pathname ptr[in, filename], mode flags[access_mode], flags flags[faccessat_flags])
compat_50_utimes(filename ptr[in, filename], times ptr[in, timeval50])
compat_50_futimes(fd fd, times ptr[in, timeval50])
compat_50_lutimes(link ptr[in, filename], times ptr[in, timeval50])
__utimes50(filename ptr[in, filename], times ptr[in, timeval])
__futimes50(fd fd, times ptr[in, timeval])
__lutimes50(link ptr[in, filename], times ptr[in, timeval])
utimensat(dir fd_dir, pathname ptr[in, filename], times ptr[in, itimerval], flags flags[utimensat_flags])

execve(file ptr[in, filename], argv ptr[in, array[ptr[in, string]]], envp ptr[in, array[ptr[in, string]]])

getgid() gid
getegid() gid
setuid(uid uid)
setgid(gid gid)
seteuid(euid uid)
setegid(egid gid)
getuid() uid
geteuid() uid
setpgid(pid pid, pgid pid)
getpgid(pid pid) pid
getpgrp() pid
getpid() pid
getppid() pid
setreuid(ruid uid, euid uid)
setregid(rgid gid, egid gid)
getgroups(size len[list], list ptr[inout, array[gid]])
setgroups(size len[list], list ptr[in, array[gid]])
__getlogin(buf buffer[out], size len[buf])
getsid(pid pid) pid
#__setlogin(buf buffer[in])		#Unsure about effects on test process
#setsid() pid		#Unsure about effects on test process
setpriority(which flags[priority_which], who pid, prio int32)
getpriority(which flags[priority_which], who pid)

link(old ptr[in, filename], new ptr[in, filename])
linkat(oldfd fd_dir, old ptr[in, filename], newfd fd_dir, new ptr[in, filename], flags flags[linkat_flags])
symlinkat(old ptr[in, filename], newfd fd_dir, new ptr[in, filename])
symlink(old ptr[in, filename], new ptr[in, filename])
unlink(path ptr[in, filename])
unlinkat(fd fd_dir, path ptr[in, filename], flags flags[unlinkat_flags])
readlink(path ptr[in, filename], buf buffer[out], siz len[buf])
readlinkat(fd fd_dir, path ptr[in, filename], buf buffer[out], siz len[buf])
rename(old ptr[in, filename], new ptr[in, filename])
renameat(oldfd fd_dir, old ptr[in, filename], newfd fd_dir, new ptr[in, filename])
mkdir(path ptr[in, filename], mode flags[open_mode])
mkdirat(fd fd_dir, path ptr[in, filename], mode flags[open_mode])
rmdir(path ptr[in, filename])
truncate(file ptr[in, filename], pad const[0], len intptr)
compat_43_otruncate(file ptr[in, filename], len intptr)
ftruncate(fd fd, pad const[0], len intptr)
compat_43_oftruncate(fd fd, len intptr)
flock(fd fd, op flags[flock_op])
fsync(fd fd)
fdatasync(fd fd)
sync()
compat_30_getdents(fd fd_dir, ent buffer[out], count int32)
__getdents30(fd fd_dir, ent buffer[out], count int32)
chroot(dir ptr[in, filename])
__getcwd(buf buffer[out], size len[buf])
fchroot(fd fd)
chdir(dir ptr[in, filename])
fchdir(fd fd)
acct(filename ptr[in, filename, opt])

compat_50_getrusage(who flags[rusage_who], usage ptr[out, rusage50])
__getrusage50(who flags[rusage_who], usage ptr[out, rusage])
getrlimit(res flags[rlimit_type], rlim ptr[out, rlimit])
setrlimit(res flags[rlimit_type], rlim ptr[in, rlimit])

compat_50_clock_gettime(id flags[clock_id], tp ptr[out, timespec50])
compat_50_clock_settime(id flags[clock_id], tp ptr[in, timespec50])
compat_50_clock_getres(id flags[clock_id], res ptr[out, timespec50, opt])
clock_nanosleep(id flags[clock_id], flags flags[timer_flags], rqtp ptr[in, timespec], rmtp ptr[out, timespec, opt])
compat_50_setitimer(which flags[getitimer_which], new ptr[in, itimerval50], old ptr[out, itimerval, opt])
compat_50_getitimer(which flags[getitimer_which], value ptr[out, itimerval50])
compat_50_nanosleep(rqtp ptr[in, timespec50], rmtp ptr[out, timespec50, opt])
__setitimer50(which flags[getitimer_which], new ptr[in, itimerval], old ptr[out, itimerval, opt])
__getitimer50(which flags[getitimer_which], value ptr[out, itimerval])
__clock_gettime50(id flags[clock_id], tp ptr[out, timespec])
__clock_settime50(id flags[clock_id], tp ptr[in, timespec])
__clock_getres50(id flags[clock_id], res ptr[out, timespec, opt])
__nanosleep50(rqtp ptr[in, timespec], rmtp ptr[out, timespec, opt])
compat_50_wait4(pid pid, status ptr[out, int32, opt], options flags[wait_options], ru ptr[out, rusage50, opt])
__wait450(pid pid, status ptr[out, int32, opt], options flags[wait_options], ru ptr[out, rusage, opt])

dup3(oldfd fd, newfd fd, flags flags[dup_flags]) fd
exit(code intptr)
ptrace(request intptr, pid pid, addr ptr[out, intptr], data intptr)
__clone(flags flags[clone_flags], sp buffer[in]) pid
fork() pid
__vfork14() pid
vfork() pid
posix_spawn(pid pid, path ptr[in, string], file_actions ptr[in, posix_spawn_file_actions], attrp ptr[in, posix_spawnattr], argv ptr[in, array[string]], envp ptr[in, array[string]]) pid

pollfd {
	fd	fd
	events	flags[pollfd_events, int16]
	revents	const[0, int16]
}

timespec {
	sec	intptr
	nsec	intptr
}

timespec50 {
	sec	int32
	nsec	intptr
}

timeval {
	sec	intptr
	usec	intptr
}

timeval50 {
	sec	intptr
	usec	intptr
}

itimerval {
	interv	timeval
	value	timeval
}

itimerval50 {
	interv	timeval50
	value	timeval50
}

# TODO: fd_set needs to be a separate type
fd_set {
	mask0	int64
	mask1	int64
	mask2	int64
	mask3	int64
	mask4	int64
	mask5	int64
	mask6	int64
	mask7	int64
}

rusage {
	utime	timeval
	stime	timeval
	maxrss	intptr
	ixrss	intptr
	idrss	intptr
	isrss	intptr
	minflt	intptr
	majflt	intptr
	nswap	intptr
	inblock	intptr
	oublock	intptr
	msgsnd	intptr
	msgrcv	intptr
	signals	intptr
	nvcsw	intptr
	nivcsw	intptr
}

rusage50 {
	utime	timeval50
	stime	timeval50
	maxrss	intptr
	ixrss	intptr
	idrss	intptr
	isrss	intptr
	minflt	intptr
	majflt	intptr
	nswap	intptr
	inblock	intptr
	oublock	intptr
	msgsnd	intptr
	msgrcv	intptr
	signals	intptr
	nvcsw	intptr
	nivcsw	intptr
}

rlimit {
	soft	intptr
	hard	intptr
}

flock {
	type	flags[flock_type, int16]
	whence	flags[seek_whence, int16]
	start	intptr
	len	intptr
	pid	pid
}

linger {
	onoff	int32
	linger	int32
}

ucred {
	pid	pid
	uid	uid
	gid	gid
}

posix_spawn_file_actions {
	size	int32
	len	int32
	fae	ptr[in, posix_spawn_file_actions_entry]
}

posix_spawn_file_actions_entry [
	open	posix_spawn_file_actions_entry_t[FAE_OPEN, fd, open_t]
	dup	posix_spawn_file_actions_entry_t[FAE_DUP2, fd, dup2_t]
	close	posix_spawn_file_actions_entry_t[FAE_CLOSE, fd, void]
]

type posix_spawn_file_actions_entry_t[ACTION, FILEDES, DATA] {
	fae_action	const[ACTION, int32]
	fae_filedes	FILEDES
	fae_data	DATA
}

open_t {
	path	ptr[in, string]
	oflag	int32
	mode	int32
}

dup2_t {
	newfildes	int32
}

posix_spawnattr {
	sa_flags	flags[sa_flags, int16]
	sa_pgroup	pid
	sa_schedparam	sched_param
	sa_schedpolicy	int32
	sa_sigdefault	sigset_t
	sa_sigmask	sigset_t
}

sched_param {
	sched_priority	int32
}

pollfd_events = POLLIN, POLLPRI, POLLOUT, POLLERR, POLLHUP, POLLNVAL, POLLRDNORM, POLLRDBAND, POLLWRNORM, POLLWRBAND
mknod_mode = S_IFREG, S_IFCHR, S_IFBLK, S_IFIFO, S_IFSOCK, S_IRUSR, S_IWUSR, S_IXUSR, S_IRGRP, S_IWGRP, S_IXGRP, S_IROTH, S_IWOTH, S_IXOTH
msync_flags = MS_ASYNC, MS_SYNC, MS_INVALIDATE
at_flags = AT_SYMLINK_NOFOLLOW, AT_SYMLINK_FOLLOW
access_mode = R_OK, W_OK, X_OK, F_OK
priority_which = PRIO_PROCESS, PRIO_PGRP, PRIO_USER
linkat_flags = AT_SYMLINK_FOLLOW
unlinkat_flags = 0, AT_REMOVEDIR
flock_op = LOCK_SH, LOCK_EX, LOCK_UN, LOCK_NB
faccessat_flags = AT_EACCESS, AT_SYMLINK_NOFOLLOW
rusage_who = RUSAGE_SELF, RUSAGE_CHILDREN
rlimit_type = RLIMIT_AS, RLIMIT_CORE, RLIMIT_CPU, RLIMIT_DATA, RLIMIT_FSIZE, RLIMIT_MEMLOCK, RLIMIT_NOFILE, RLIMIT_NPROC, RLIMIT_RSS, RLIMIT_STACK, RLIMIT_NTHR, RLIMIT_STACK
timer_flags = TIMER_RELTIME, TIMER_ABSTIME
clock_id = CLOCK_REALTIME, CLOCK_MONOTONIC, CLOCK_VIRTUAL, CLOCK_PROF, CLOCK_PROCESS_CPUTIME_ID, CLOCK_THREAD_CPUTIME_ID
getitimer_which = ITIMER_REAL, ITIMER_VIRTUAL, ITIMER_PROF, ITIMER_MONOTONIC
wait_options = WALLSIG, WALTSIG, WCONTINUED, WEXITED, WNOHANG, WNOZOMBIE, WSTOPPED, WTRAPPED, WUNTRACED, __WALL, __WCLONE
utimensat_flags = 0, AT_SYMLINK_NOFOLLOW
fcntl_dupfd = F_DUPFD, F_DUPFD_CLOEXEC
fcntl_getflags = F_GETFD, F_GETFL
fcntl_lock = F_SETLK, F_SETLKW, F_GETLK
fcntl_flags = FD_CLOEXEC
fcntl_status = O_APPEND, O_ASYNC, O_NONBLOCK, O_DSYNC, O_RSYNC, O_ALT_IO, O_DIRECT, O_NOSIGPIPE
minherit_flags = MAP_INHERIT_COPY, MAP_INHERIT_NONE, MAP_INHERIT_SHARE, MAP_INHERIT_ZERO
flock_type = F_RDLCK, F_WRLCK, F_UNLCK
chflags_flags = SF_APPEND, SF_IMMUTABLE, SF_ARCHIVED, UF_OPAQUE, UF_APPEND, UF_IMMUTABLE, UF_NODUMP
clone_flags = CLONE_CSIGNAL, CLONE_VM, CLONE_FS, CLONE_FILES, CLONE_SIGHAND, CLONE_PID, CLONE_PTRACE, CLONE_VFORK
sa_flags = SA_ONSTACK, SA_RESTART, SA_RESETHAND, SA_NODEFER, SA_NOCLDSTOP, SA_NOCLDWAIT, SA_SIGINFO, SA_NOKERNINFO, SA_ALLBITS
dup_flags = O_CLOEXEC, O_NONBLOCK, O_NOSIGPIPE<|MERGE_RESOLUTION|>--- conflicted
+++ resolved
@@ -51,7 +51,6 @@
 fcntl$getown(fd fd, cmd const[F_GETOWN]) pid
 fcntl$setown(fd fd, cmd const[F_SETOWN], pid pid)
 
-<<<<<<< HEAD
 ioctl$FIOSEEKDATA(fd fd, cmd const[FIOSEEKDATA], arg ptr[inout, fileoff[int64]])
 ioctl$FIOSEEKHOLE(fd fd, cmd const[FIOSEEKHOLE], arg ptr[inout, fileoff[int64]])
 ioctl$FIONREAD(fd fd, cmd const[FIONREAD], arg ptr[out, int32])
@@ -64,11 +63,9 @@
 ioctl$FIONWRITE(fd fd, cmd const[FIONWRITE], arg ptr[out, int32])
 ioctl$FIONSPACE(fd fd, cmd const[FIONSPACE], arg ptr[out, int32])
 
-mknod(file ptr[in, filename], mode flags[mknod_mode], dev int32)
-=======
+
 compat_50_mknod(file ptr[in, filename], mode flags[mknod_mode], dev int32)
 mknod(file ptr[in, filename], mode flags[mknod_mode], dev dev)
->>>>>>> 4f2acff9
 mknod$loop(file ptr[in, filename], mode flags[mknod_mode], dev proc[1792, 2])
 mknodat(dirfd fd_dir, file ptr[in, filename], mode flags[mknod_mode], dev int32)
 chmod(file ptr[in, filename], mode flags[open_mode])
